<<<<<<< HEAD
Tue Nov 12 2024 Łukasz Stolarczuk <lukasz.stolarczuk@intel.com>

	* Version 0.9.1

	This patch release contains only 3 small fixes in build system of UMF.
=======
Mon Dec 09 2024 Łukasz Stolarczuk <lukasz.stolarczuk@intel.com>

	* Version 0.10.0

	In this release we introduced updates in several areas, listed below.
	We still don't yet guarantee a fully stable API, though.
	With new parameters' API we broke the compatibility, as we no longer
	support direct access to UMF params via (now internal) structures.

	Significant updates:
	- updated Level Zero Provider
	- new API to handle UMF parameters (replacing previous struct's)
	- extended IPC API testing
	- new Memtarget and Memspace API

	Minor updates:
	- multiple fixes in the source code
	- extended code coverage reporting
	- improved CI and testing
	- new examples
	- extended logging
	- yet more fixes in the building system
>>>>>>> a094b44d

Thu Sep 12 2024 Łukasz Stolarczuk <lukasz.stolarczuk@intel.com>

	* Version 0.9.0

	This release aims to be the first complete release of the UMF project.
	We don't yet guarantee a fully stable API, though.

	This release contains all the features listed in the version 0.1.0
	plus, additionally:
	- IPC API
	- fixes in the building system
	- proper versioning
	- minor patches in the source code
	- improved CI and docs

Thu Jul 04 2024 Łukasz Stolarczuk <lukasz.stolarczuk@intel.com>

	* Version 0.1.0

	This is the first release of Unified Memory Framework (UMF) project.

	UMF is a library for constructing allocators and memory pools. It also contains
	broadly useful abstractions and utilities for memory management. UMF allows
	users to create and manage multiple memory pools characterized by different
	attributes, allowing certain allocation types to be isolated from others and
	allocated using different hardware resources as required.

	Documentation of UMF, including API description, architecture, and examples
	can be found: https://oneapi-src.github.io/unified-memory-framework

	Features:
	- Level Zero memory provider
	- OS memory provider
	- Jemalloc pool (based on jemalloc)
	- Scalable pool (based on oneTBB)
	- Disjoint pool
	- Proxy pool
	- Single-threaded micro benchmark based on ubench and custom multi-threaded benchmark
	- Examples<|MERGE_RESOLUTION|>--- conflicted
+++ resolved
@@ -1,10 +1,3 @@
-<<<<<<< HEAD
-Tue Nov 12 2024 Łukasz Stolarczuk <lukasz.stolarczuk@intel.com>
-
-	* Version 0.9.1
-
-	This patch release contains only 3 small fixes in build system of UMF.
-=======
 Mon Dec 09 2024 Łukasz Stolarczuk <lukasz.stolarczuk@intel.com>
 
 	* Version 0.10.0
@@ -27,7 +20,12 @@
 	- new examples
 	- extended logging
 	- yet more fixes in the building system
->>>>>>> a094b44d
+
+Tue Nov 12 2024 Łukasz Stolarczuk <lukasz.stolarczuk@intel.com>
+
+	* Version 0.9.1
+
+	This patch release contains only 3 small fixes in build system of UMF.
 
 Thu Sep 12 2024 Łukasz Stolarczuk <lukasz.stolarczuk@intel.com>
 
