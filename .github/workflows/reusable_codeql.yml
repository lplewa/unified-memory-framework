# CodeQL static analysis
name: CodeQL

on: workflow_call

permissions:
  contents: read
  security-events: read

env:
  BUILD_DIR : "${{github.workspace}}/build"
  INSTL_DIR : "${{github.workspace}}/install-dir"

jobs:
  analyze:
    name: Analyze
    permissions:
      security-events: write
    env:
      VCPKG_PATH: "${{github.workspace}}/build/vcpkg/packages/hwloc_x64-windows;${{github.workspace}}/build/vcpkg/packages/tbb_x64-windows;${{github.workspace}}/build/vcpkg/packages/jemalloc_x64-windows"
    strategy:
      fail-fast: false
      matrix:
        os: [ubuntu-latest, windows-latest]
        include:
          - os: ubuntu-latest
            # Windows doesn't recognize 'CMAKE_BUILD_TYPE', it uses '--config' param in build command
            extra_build_option: '-DCMAKE_BUILD_TYPE=Release'
          - os: windows-latest
    runs-on: ${{matrix.os}}

    steps:
    - name: Checkout repository
      uses: actions/checkout@11bd71901bbe5b1630ceea73d27597364c9af683 # v4.2.2
      with:
        fetch-depth: 0

    - name: Setup newer Python
      uses: actions/setup-python@a26af69be951a213d495a4c3e4e4022e16d87065 # v5.6.0
      with:
        python-version: "3.10"

    - name: Initialize CodeQL
      uses: github/codeql-action/init@d6bbdef45e766d081b84a2def353b0055f728d3e # v3.29.3
      with:
        languages: cpp
        trap-caching: false

    - name: "[Win] Restore vcpkg cache"
      if: matrix.os == 'windows-latest'
      uses: actions/cache@5a3ec84eff668545956fd18022155c47e93e2684 # v4.2.3
      id: cache
      with:
        path: vcpkg_pkgs_cache.zip
        key: vcpkg-codeql-${{matrix.os}}-${{ hashFiles('vcpkg.json') }}

    - name: "[Win] Unpack vcpkg cache"
      if: matrix.os == 'windows-latest' && steps.cache.outputs.cache-hit == 'true'
      run: |
        Expand-Archive -Path ${{github.workspace}}/vcpkg_pkgs_cache.zip -DestinationPath ${{env.BUILD_DIR}}/vcpkg -Force

    - name: "[Win] Initialize vcpkg"
      if: matrix.os == 'windows-latest' && steps.cache.outputs.cache-hit != 'true'
      uses: lukka/run-vcpkg@5e0cab206a5ea620130caf672fce3e4a6b5666a1 # v11.5
      with:
        vcpkgGitCommitId: ea2a964f9303270322cf3f2d51c265ba146c422d # 1.04.2025
        vcpkgDirectory: ${{env.BUILD_DIR}}/vcpkg
        vcpkgJsonGlob: '**/vcpkg.json'

    - name: "[Win] Install vcpkg dependencies"
      if: matrix.os == 'windows-latest' && steps.cache.outputs.cache-hit != 'true'
      run: vcpkg install --triplet x64-windows

    - name: "[Win] Install Python requirements"
      if: matrix.os == 'windows-latest'
      run: python3 -m pip install -r third_party/requirements.txt

    - name: "[Lin] Install apt packages"
      if: matrix.os == 'ubuntu-latest'
      run: |
        sudo apt-get update
        sudo apt-get install -y cmake clang libhwloc-dev libnuma-dev libtbb-dev

    # Latest distros do not allow global pip installation
    - name: "[Lin] Install Python requirements in venv"
      if: matrix.os == 'ubuntu-latest'
      run: |
        python3 -m venv .venv
        . .venv/bin/activate
        echo "$PATH" >> $GITHUB_PATH
        python3 -m pip install -r third_party/requirements.txt

    - name: Configure CMake
      run: >
        cmake
        -B ${{env.BUILD_DIR}}
        ${{matrix.extra_build_option}}
        -DCMAKE_INSTALL_PREFIX="${{env.INSTL_DIR}}"
        -DCMAKE_PREFIX_PATH="${{env.VCPKG_PATH}}"
        -DUMF_FORMAT_CODE_STYLE=OFF
        -DUMF_DEVELOPER_MODE=ON
        -DUMF_BUILD_LIBUMF_POOL_JEMALLOC=ON
        -DUMF_BUILD_LEVEL_ZERO_PROVIDER=ON
        -DUMF_BUILD_CUDA_PROVIDER=ON
        -DUMF_TESTS_FAIL_ON_SKIP=ON

    - name: Build
      run: cmake --build ${{env.BUILD_DIR}} --config Release -j

    - name: Perform CodeQL Analysis
<<<<<<< HEAD
      uses: github/codeql-action/analyze@d6bbdef45e766d081b84a2def353b0055f728d3e # v3.29.3
=======
      uses: github/codeql-action/analyze@181d5eefc20863364f96762470ba6f862bdef56b # v3.29.2

    - name: "[Win] Prepare vcpkg cache"
      if: matrix.os == 'windows-latest' && steps.cache.outputs.cache-hit != 'true'
      run: |
        Compress-Archive -Path ${{env.BUILD_DIR}}/vcpkg/packages -DestinationPath ${{github.workspace}}/vcpkg_pkgs_cache.zip -Force -CompressionLevel Fastest

    - name: "[Win] Save vcpkg cache"
      if: matrix.os == 'windows-latest' && steps.cache.outputs.cache-hit != 'true'
      uses: actions/cache/save@5a3ec84eff668545956fd18022155c47e93e2684 # v4.2.3
      with:
        path: ${{github.workspace}}/vcpkg_pkgs_cache.zip
        key: ${{ steps.cache.outputs.cache-primary-key }}
>>>>>>> 1de269c0
<|MERGE_RESOLUTION|>--- conflicted
+++ resolved
@@ -108,10 +108,7 @@
       run: cmake --build ${{env.BUILD_DIR}} --config Release -j
 
     - name: Perform CodeQL Analysis
-<<<<<<< HEAD
       uses: github/codeql-action/analyze@d6bbdef45e766d081b84a2def353b0055f728d3e # v3.29.3
-=======
-      uses: github/codeql-action/analyze@181d5eefc20863364f96762470ba6f862bdef56b # v3.29.2
 
     - name: "[Win] Prepare vcpkg cache"
       if: matrix.os == 'windows-latest' && steps.cache.outputs.cache-hit != 'true'
@@ -123,5 +120,4 @@
       uses: actions/cache/save@5a3ec84eff668545956fd18022155c47e93e2684 # v4.2.3
       with:
         path: ${{github.workspace}}/vcpkg_pkgs_cache.zip
-        key: ${{ steps.cache.outputs.cache-primary-key }}
->>>>>>> 1de269c0
+        key: ${{ steps.cache.outputs.cache-primary-key }}