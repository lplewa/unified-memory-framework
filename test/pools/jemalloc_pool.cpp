--- conflicted
+++ resolved
@@ -208,32 +208,11 @@
     umfJemallocPoolParamsDestroy(params);
 }
 
-<<<<<<< HEAD
-TEST_F(test, jemallocPoolCustomName) {
-=======
 TEST_F(test, jemallocProviderDoesNotSupportSplit) {
->>>>>>> f3dfe309
     umf_jemalloc_pool_params_handle_t params = nullptr;
     umf_result_t res = umfJemallocPoolParamsCreate(&params);
     EXPECT_EQ(res, UMF_RESULT_SUCCESS);
 
-<<<<<<< HEAD
-    res = umfJemallocPoolParamsSetName(params, "my_jemalloc");
-    EXPECT_EQ(res, UMF_RESULT_SUCCESS);
-
-    auto nullProvider = nullProviderCreate();
-
-    umf_memory_pool_handle_t pool = NULL;
-    res = umfPoolCreate(umfJemallocPoolOps(), nullProvider, params, 0, &pool);
-    EXPECT_EQ(res, UMF_RESULT_SUCCESS);
-    const char *name = nullptr;
-    res = umfPoolGetName(pool, &name);
-    EXPECT_EQ(res, UMF_RESULT_SUCCESS);
-    EXPECT_STREQ(name, "my_jemalloc");
-
-    umfPoolDestroy(pool);
-    umfMemoryProviderDestroy(nullProvider);
-=======
     umf_memory_provider_handle_t ba_provider;
     umf_result_t ret =
         umfMemoryProviderCreate(&BA_GLOBAL_PROVIDER_OPS, nullptr, &ba_provider);
@@ -245,7 +224,29 @@
     EXPECT_EQ(pool, nullptr);
 
     umfMemoryProviderDestroy(ba_provider);
->>>>>>> f3dfe309
+    umfJemallocPoolParamsDestroy(params);
+}
+
+TEST_F(test, jemallocPoolCustomName) {
+    umf_jemalloc_pool_params_handle_t params = nullptr;
+    umf_result_t res = umfJemallocPoolParamsCreate(&params);
+    EXPECT_EQ(res, UMF_RESULT_SUCCESS);
+
+    res = umfJemallocPoolParamsSetName(params, "my_jemalloc");
+    EXPECT_EQ(res, UMF_RESULT_SUCCESS);
+
+    auto nullProvider = nullProviderCreate();
+
+    umf_memory_pool_handle_t pool = NULL;
+    res = umfPoolCreate(umfJemallocPoolOps(), nullProvider, params, 0, &pool);
+    EXPECT_EQ(res, UMF_RESULT_SUCCESS);
+    const char *name = nullptr;
+    res = umfPoolGetName(pool, &name);
+    EXPECT_EQ(res, UMF_RESULT_SUCCESS);
+    EXPECT_STREQ(name, "my_jemalloc");
+
+    umfPoolDestroy(pool);
+    umfMemoryProviderDestroy(nullProvider);
     umfJemallocPoolParamsDestroy(params);
 }
 
